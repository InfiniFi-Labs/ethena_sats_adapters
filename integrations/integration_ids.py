--- conflicted
+++ resolved
@@ -486,7 +486,6 @@
         Token.USDE,
     )
 
-<<<<<<< HEAD
     # InfiniFi
     INFINIFI_IUSD = (
         "infinifi_iusd",
@@ -507,11 +506,9 @@
     )
     
     
-=======
     # Sentiment
     SENTIMENT_USDE = ("sentiment_usde", "Sentiment USDe", Token.USDE)
 
->>>>>>> 48d5d157
     def __init__(self, column_name: str, description: str, token: Token = Token.USDE):
         self.column_name = column_name
         self.description = description
