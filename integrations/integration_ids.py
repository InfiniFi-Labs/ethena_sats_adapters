from enum import Enum

from constants.integration_token import Token


class IntegrationID(Enum):
    EXAMPLE = ("example", "Example", Token.USDE)
    PENDLE_USDE_LPT = ("pendle_effective_lpt_held", "Pendle USDe LPT")
    PENDLE_USDE_YT = ("pendle_yt_held", "Pendle USDe YT")
    PENDLE_SUSDE_LPT_APRIL_EXPIRY = (
        "pendle_effective_susde_apr_lpt_held",
        "Pendle sUSDe LPT (April expiry)",
        Token.SUSDE,
    )
    PENDLE_SUSDE_YT_APRIL_EXPIRY = (
        "pendle_susde_apr_yt_held",
        "Pendle sUSDe YT (April expiry)",
        Token.SUSDE,
    )
    PENDLE_SUSDE_LPT_JULY_EXPIRY = (
        "pendle_effective_susde_jul_lpt_held",
        "Pendle sUSDe LPT (July expiry)",
        Token.SUSDE,
    )
    PENDLE_SUSDE_YT_JULY_EXPIRY = (
        "pendle_susde_jul_yt_held",
        "Pendle sUSDe YT (July expiry)",
        Token.SUSDE,
    )
    PENDLE_SUSDE_LPT_SEPT_EXPIRY = (
        "pendle_effective_susde_sep_lpt_held",
        "Pendle sUSDe LPT (Sept expiry)",
        Token.SUSDE,
    )
    PENDLE_SUSDE_YT_SEPT_EXPIRY = (
        "pendle_susde_sep_yt_held",
        "Pendle sUSDe YT (Sept expiry)",
        Token.SUSDE,
    )
    PENDLE_ENA_LPT = ("pendle_effective_ena_lpt_held", "Pendle ENA LPT", Token.ENA)
    PENDLE_ENA_YT = ("pendle_ena_yt_held", "Pendle ENA YT", Token.ENA)
    PENDLE_ARBITRUM_USDE_LPT = (
        "pendle_arbtrium_effective_lpt_bal",
        "Pendle Arbitrum USDe LPT",
    )
    PENDLE_ARBITRUM_USDE_YT = ("pendle_arbtrium_yt_bal", "Pendle Arbitrum USDe YT")
    PENDLE_KARAK_USDE_LPT = ("pendle_karak_usde_lpt_held", "Pendle Karak USDe LPT")
    PENDLE_KARAK_USDE_YT = ("pendle_karak_usde_yt_held", "Pendle Karak USDe YT")
    PENDLE_KARAK_SUSDE_LPT = (
        "pendle_karak_susde_lpt_held",
        "Pendle Karak sUSDe LPT",
        Token.SUSDE,
    )
    PENDLE_KARAK_SUSDE_YT = (
        "pendle_karak_susde_yt_held",
        "Pendle Karak sUSDe YT",
        Token.SUSDE,
    )
    PENDLE_MANTLE_USDE_LPT = (
        "pendle_mantle_effective_lpt_bal",
        "Pendle Mantle USDe LPT",
    )
    PENDLE_MANTLE_USDE_YT = ("pendle_mantle_yt_bal", "Pendle Mantle USDe YT")
    PENDLE_ZIRCUIT_USDE_LPT = (
        "pendle_effective_zircuit_usde_lpt_held",
        "Pendle Zircuit USDe LPT",
    )
    PENDLE_ZIRCUIT_USDE_YT = ("pendle_zircuit_usde_yt_held", "Pendle Zircuit USDe YT")

    # Stake DAO
    STAKEDAO_SUSDE_JULY_LPT = (
        "stakedao_susde_july_effective_lpt_held",
        "Stake DAO sUSDe July LPT",
        Token.SUSDE,
    )
    STAKEDAO_SUSDE_SEPT_LPT = (
        "stakedao_susde_sept_effective_lpt_held",
        "Stake DAO sUSDe Sept LPT",
        Token.SUSDE,
    )
    STAKEDAO_USDE_JULY_LPT = (
        "stakedao_usde_july_effective_lpt_held",
        "Stake DAO USDe July LPT",
        Token.USDE,
    )

    # PENPIE
    PENPIE_SUSDE_JULY_LPT = (
        "penpie_susde_july_effective_lpt_held",
        "PENPIE sUSDe July LPT",
        Token.SUSDE,
    )
    PENPIE_Karak_sUSDe_26SEP2024_LPT = (
        "PENPIE_Karak_sUSDe_26SEP2024_effective_lpt_held",
        "Karak_sUSDe_26SEP2024",
        Token.SUSDE,
    )
    PENPIE_Karak_USDE_26SEP2024_LPT = (
        "PENPIE_Karak_USDE_26SEP2024_effective_lpt_held",
        "Karak_USDE_26SEP2024",
        Token.USDE,
    )
    PENPIE_sUSDe25APR2024_LPT = (
        "PENPIE_sUSDe25APR2024_effective_lpt_held",
        "sUSDe25APR2024",
        Token.SUSDE,
    )
    PENPIE_sUSDe26SEP2024_LPT = (
        "PENPIE_sUSDe26SEP2024_effective_lpt_held",
        "sUSDe26SEP2024",
        Token.SUSDE,
    )
    PENPIE_USDe25JUL2024_LPT = (
        "PENPIE_USDe25JUL2024_effective_lpt_held",
        "USDe25JUL2024",
        Token.USDE,
    )
    PENPIE_Zircuit_USDe27JUN2024_LPT = (
        "PENPIE_Zircuit_USDe27JUN2024_effective_lpt_held",
        "Zircuit_USDe27JUN2024",
        Token.USDE,
    )
    PENPIE_ENA29AUG2024_LPT = (
        "PENPIE_ENA29AUG2024_effective_lpt_held",
        "ENA29AUG2024",
        Token.ENA,
    )
    PENPIE_USDE_ARB_AUG2024_LPT = (
        "PENPIE_USDE_ARB_AUG2024_effective_lpt_held",
        "USDE_ARB_AUG2024",
        Token.USDE,
    )
    PENPIE_USDe_24OCT2024_LPT = (
        "PENPIE_USDe_24OCT202_effective_lpt_held4",
        "USDe_24OCT2024",
        Token.USDE,
    )
    PENPIE_ENA_31OCT2024_LPT = (
        "PENPIE_ENA_31OCT2024_effective_lpt_held",
        "ENA_31OCT2024",
        Token.ENA,
    )
    PENPIE_rsUSDe_26SEP2024_LPT = (
        "PENPIE_rsUSDe_26SEP2024_effective_lpt_held",
        "rsUSDe_26SEP2024",
        Token.USDE,
    )
    PENPIE_USDe_26DEC2024_LPT = (
        "PENPIE_USDe_26DEC2024_effective_lpt_held",
        "USDe_26DEC2024",
        Token.USDE,
    )
    PENPIE_sUSDE_26DEC2024_LPT = (
        "PENPIE_sUSDE_26DEC2024_effective_lpt_held",
        "sUSDE_26DEC2024",
        Token.SUSDE,
    )
    PENPIE_sUSDE_24OCT2024_LPT = (
        "PENPIE_sUSDE_24OCT2024_effective_lpt_held",
        "sUSDE_24OCT2024",
        Token.SUSDE,
    )
    PENPIE_rsENA_26SEP2024_LPT = (
        "PENPIE_rsENA_26SEP2024_effective_lpt_held",
        "rsENA_26SEP2024",
        Token.ENA,
    )
    PENPIE_USDE_ARB_NOV2024_LPT = (
        "PENPIE_USDE_ARB_NOV2024_effective_lpt_held",
        "USDE_ARB_NOV2024",
        Token.USDE,
    )

    # EQUILIBRIA
    EQUILIBRIA_SUSDE_SEPT_LPT = (
        "equilibria_susde_sept_effective_lpt_held",
        "Equilibria sUSDe Sept LPT",
        Token.SUSDE,
    )
    EQUILIBRIA_Karak_SUSDE_SEPT_SEPT = (
        "equilibria_karak_susde_sept_effective_lpt_held",
        "Equilibria Karak sUSDe Sept LPT",
        Token.SUSDE,
    )
    EQUILIBRIA_Karak_USDE_SEPT_LPT = (
        "equilibria_karak_usde_sept_effective_lpt_held",
        "Equilibria Karak USDe Sept LPT",
        Token.USDE,
    )
    EQUILIBRIA_Zircuit_USDE_AUG_LPT = (
        "equilibria_zircuit_usde_aug_effective_lpt_held",
        "Equilibria Zircuit USDe Aug LPT",
        Token.USDE,
    )
    EQUILIBRIA_rUSDE_SEPT_LPT = (
        "equilibria_rusde_sept_effective_lpt_held",
        "Equilibria rUSDe Sept LPT",
    )
    EQUILIBRIA_USDE_LPT_EXPIRY = (
        "equilibria_usde_lpt_expiry_effective_lpt_held",
        "Equilibria USDe LPT Expiry",
        Token.USDE,
    )
    EQUILIBRIA_SUSDE_APR_EXPIRY = (
        "equilibria_susde_apr_expiry_effective_lpt_held",
        "Equilibria sUSDe Apr Expiry",
        Token.SUSDE,
    )

    # EulerV2
    EULER_USDE = ("euler_usde_deposit", "EulerV2 USDe", Token.USDE)
    EULER_SUSDE = ("euler_susde_deposit", "EulerV2 sUSDe", Token.SUSDE)

    # Term Finance
    TERM_SUSDE = ("term_susde_held", "Term Finance sUSDe", Token.SUSDE)

    # Synthetix
    SYNTHETIX_USDE_LP = (
        "synthetix_usde_arb_lp_bal",
        "Synthetix V3 Arbitrum USDe LP",
        Token.USDE,
    )

    # Lendle
    LENDLE_USDE_LPT = ("lendle_usde_lpt_bal", "Lendle Mantle USDe LPT", Token.USDE)
    LENDLE_SUSDE_LPT = ("lendle_susde_lpt_bal", "Lendle Mantle sUSDe LPT", Token.SUSDE)

    # Lyra
    LYRA_SUSDE_BULL_MAINNET = (
        "lyra_susde_bull_mainnet",
        "Lyra sUSDe Bull Vault Mainnet",
        Token.SUSDE,
    )
    LYRA_SUSDE_BULL_ARBITRUM = (
        "lyra_susde_bull_arbitrum",
        "Lyra sUSDe Bull Vault Arbitrum",
        Token.SUSDE,
    )
    LYRA_SUSDE_EXCHANGE_DEPOSIT = (
        "lyra_susde_exchange_deposit",
        "Lyra sUSDe Exchange Deposits",
        Token.SUSDE,
    )
    # Velodrome
    VELODROME_MODE_USDE = ("velodrome_mode_usde", "Velodrome Mode USDe", Token.USDE)
    VELODROME_MODE_SUSDE = ("velodrome_mode_susde", "Velodrome Mode sUSDe", Token.SUSDE)
    # Ambient
    AMBIENT_SCROLL_LP = ("ambient_usde_scroll_lp_bal", "Ambient Scroll LP", Token.USDE)
    AMBIENT_SWELL_LP = ("ambient_usde_swell_lp_bal", "Ambient Swell LP", Token.USDE)

    # Balancer V2
    BALANCER_ARBITRUM_GHO_USDE = (
        "balancer_arbitrum_gho_usde",
        "Balancer Arbitrum GHO/USDe",
        Token.USDE,
    )
    BALANCER_ARBITRUM_WAGHO_USDE = (
        "balancer_arbitrum_wagho_usde",
        "Balancer Arbitrum waGHO/USDe",
        Token.USDE,
    )
    BALANCER_ARBITRUM_GYD_SUSDE = (
        "balancer_arbitrum_gyd_susde",
        "Balancer Arbitrum GYD/sUSDe",
        Token.SUSDE,
    )
    BALANCER_ARBITRUM_SUSDE_SFRAX = (
        "balancer_arbitrum_susde_sfrax",
        "Balancer Arbitrum sUSDe/sFRAX",
        Token.SUSDE,
    )
    BALANCER_ARBITRUM_SUSDE_USDC = (
        "balancer_arbitrum_susde_usdc",
        "Balancer Arbitrum sUSDe/USDC",
        Token.SUSDE,
    )
    BALANCER_ETHEREUM_WSTETH_SUSDE = (
        "balancer_ethereum_wsteth_susde",
        "Balancer Ethereum 50wstETH/50sUSDe",
        Token.SUSDE,
    )
    BALANCER_ETHEREUM_BAOUSD_SUSDE = (
        "balancer_ethereum_baousd_susde",
        "Balancer Ethereum baoUSD/sUSDe",
        Token.SUSDE,
    )
    BALANCER_ETHEREUM_SUSDE_USDC = (
        "balancer_ethereum_susde_usdc",
        "Balancer Ethereum sUSDe/USDC",
        Token.SUSDE,
    )
    BALANCER_ETHEREUM_SUSDE_GYD = (
        "balancer_ethereum_susde_gyd",
        "Balancer Ethereum sUSDe/GYD",
        Token.SUSDE,
    )
    BALANCER_FRAXTAL_FRAX_USDE = (
        "balancer_fraxtal_frax_usde",
        "Balancer Fraxtal FRAX/USDe",
        Token.USDE,
    )
    BALANCER_FRAXTAL_SFRAX_SDAI_SUSDE = (
        "balancer_fraxtal_sfrax_sdai_susde",
        "Balancer Fraxtal sFRAX/sDAI/sUSDe",
        Token.SUSDE,
    )
    BALANCER_FRAXTAL_FRAX_USDE_DAI_USDT_USDC = (
        "balancer_fraxtal_frax_usde_dai_usdt_usdc",
        "Balancer Fraxtal FRAX/USDe/DAI/USDT/USDC",
        Token.USDE,
    )

    # Balancer V3
    BALANCER_V3_ETHEREUM_USDE_USDT = (
        "balancer_v3_ethereum_usde_usdt",
        "Balancer V3 Ethereum USDe/USDT",
        Token.USDE,
    )

    # Nuri
    NURI_USDE_LP = ("nuri_usde_lp_bal", "Nuri USDe LP", Token.USDE)

    # Merchant Moe
    MERCHANT_MOE_METH_USDE_LBT = (
        "merchant_moe_in_range_lbt_liq_held",
        "Merchant Moe mETH/USDe Liquidity Book Token",
    )
    # Rho Markets
    RHO_MARKETS_USDE_LP = (
        "rho_markets_usde_scroll_lp_bal",
        "Rho Markets Scroll USDe LP",
        Token.USDE,
    )
    # Ramses
    RAMSES_USDE_LP = ("ramses_usde_lp_bal", "Ramses USDe LP", Token.USDE)

    # Radiant
    RADIANT_USDE_CORE_ARBITRUM = (
        "radiant_usde_arb",
        "Radiant USDE Lending",
        Token.USDE,
    )

    # Splice
    SPLICE_USDE_YT = ("splice_usde_yt", "Splice USDe YT", Token.USDE)
    SPLICE_USDE_LPT = ("splice_usde_lpt", "Splice USDe LPT", Token.USDE)
    SPLICE_SUSDE_YT = ("splice_susde_yt", "Splice SUSDe YT", Token.SUSDE)
    SPLICE_SUSDE_LPT = ("splice_susde_lpt", "Splice SUSDu LPT", Token.SUSDE)

    # GMX
    GMX_USDE_POSITIONS = ("gmx_usde_positions", "GMX USDe Positions", Token.USDE)
    GMX_USDE_USDC_LP = ("gmx_usde_usdc_aug", "GMX USDe/USDc LP", Token.USDE)
    GMX_WSTETH_USDE_LP = ("gmx_wsteth_usde_aug", "GMX wstETH/USDe LP", Token.USDE)

    # CURVE
    CURVE_ETHEREUM_USDE_BORROWERS = (
        "curve_ethereum_usde_borrowers",
        "Curve.fi Ethereum USDe Borrowers",
        Token.USDE,
    )
    CURVE_ETHEREUM_SUSDE_BORROWERS = (
        "curve_ethereum_susde_borrowers",
        "Curve.fi Ethereum sUSDe Borrowers",
        Token.SUSDE,
    )

    # Beefy
    BEEFY_ARBITRUM_USDE = (
        "beefy_arbitrum_usde_held",
        "Beefy Arbitrum USDe",
        Token.USDE,
    )
    BEEFY_FRAXTAL_USDE = ("beefy_fraxtal_usde_held", "Beefy Fraxtal USDe", Token.USDE)
    BEEFY_MANTLE_USDE = ("beefy_mantle_usde_held", "Beefy Mantle USDe", Token.USDE)
    BEEFY_OPTIMISM_USDE = (
        "beefy_optimism_usde_held",
        "Beefy Optimism USDe",
        Token.USDE,
    )

    # Allstake
    ALLSTAKE_USDE = ("allstake_usde", "Allstake USDe", Token.USDE)
    ALLSTAKE_SUSDE = ("allstake_susde", "Allstake sUSDe", Token.SUSDE)

    # Inverse Finance FiRM
    FIRM_SUSDE = ("firm_susde", "Inverse Finance FiRM sUSDe", Token.SUSDE)

    # Hyperdrive
    HYPERDRIVE_SUSDE = (
        "hyperdrive_susde",
        "ElementDAO 182 Day sUSDe Hyperdrive",
        Token.SUSDE,
    )

    # Fluid
    FLUID = ("Fluid_susde", "Fluid sUSDe", Token.SUSDE)

    # Claimed ENA
    CLAIMED_ENA_EXAMPLE = ("claimed_ena_example", "Claimed ENA Example", Token.ENA)
    BEEFY_CACHED_BALANCE_EXAMPLE = (
        "beefy_cached_balance_example",
        "Beefy Cached Balance Example",
        Token.USDE,
    )

    # Zerolend
    ZEROLEND_SUSDE = ("zerolend_susde_deposit","Zerolend sUSDe",Token.SUSDE)
    ZEROLEND_USDE = ("zerolend_usde_deposit", "Zerolend USDe", Token.USDE)

    KAMINO_SUSDE_COLLATERAL_EXAMPLE = (
        "kamino_susde_collateral_example",
        "Kamino sUSDe Collateral Example",
        Token.SUSDE,
    )

    RATEX_USDE_EXAMPLE = ("ratex_usde_example", "Ratex USDe Example", Token.USDE)

    # Upshift sUSDe
    UPSHIFT_UPSUSDE = ("upshift_upsusde", "Upshift upsUSDe", Token.SUSDE)

    # Tempest Finance
    TEMPEST_SWELL_USDE = (
        "tempest_swell_usde_held",
        "Tempest Swell USDe",
        Token.USDE,
    )

    # agni
    AGNI = (
        "agni",
        "Agni",
        Token.USDE,
    )

<<<<<<< HEAD
    RUMPEL_SENA_LP = (
        "rumpel_kpsats3_sena_lp_held",
        "Rumpel kpSATS-3/sENA LP",
        Token.SENA
=======
    # InfinityPools
    INFINITYPOOLS = (
        "infinityPools",
        "InfinityPools",
        Token.SUSDE,
>>>>>>> 8d3f9447
    )
    # Venus
    VENUS_SUSDE = ("venus_susde", "Venus sUSDe", Token.SUSDE)

    def __init__(self, column_name: str, description: str, token: Token = Token.USDE):
        self.column_name = column_name
        self.description = description
        self.token = token

    def get_column_name(self) -> str:
        return self.column_name

    def get_description(self) -> str:
        return self.description

    def get_token(self) -> Token:
        return self.token<|MERGE_RESOLUTION|>--- conflicted
+++ resolved
@@ -432,18 +432,17 @@
         Token.USDE,
     )
 
-<<<<<<< HEAD
     RUMPEL_SENA_LP = (
         "rumpel_kpsats3_sena_lp_held",
         "Rumpel kpSATS-3/sENA LP",
         Token.SENA
-=======
+    )
+    
     # InfinityPools
     INFINITYPOOLS = (
         "infinityPools",
         "InfinityPools",
         Token.SUSDE,
->>>>>>> 8d3f9447
     )
     # Venus
     VENUS_SUSDE = ("venus_susde", "Venus sUSDe", Token.SUSDE)
