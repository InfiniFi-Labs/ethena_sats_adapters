from enum import Enum

from constants.integration_token import Token


class IntegrationID(Enum):
    EXAMPLE = ('example', 'Example', Token.USDE)
    PENDLE_USDE_LPT = ('pendle_effective_lpt_held', 'Pendle USDe LPT')
    PENDLE_USDE_YT = ('pendle_yt_held', 'Pendle USDe YT')
    PENDLE_SUSDE_LPT_APRIL_EXPIRY = ('pendle_effective_susde_apr_lpt_held', 'Pendle sUSDe LPT (April expiry)', Token.SUSDE)
    PENDLE_SUSDE_YT_APRIL_EXPIRY = ('pendle_susde_apr_yt_held', 'Pendle sUSDe YT (April expiry)', Token.SUSDE)
    PENDLE_SUSDE_LPT_JULY_EXPIRY = ('pendle_effective_susde_jul_lpt_held', 'Pendle sUSDe LPT (July expiry)', Token.SUSDE)
    PENDLE_SUSDE_YT_JULY_EXPIRY = ('pendle_susde_jul_yt_held', 'Pendle sUSDe YT (July expiry)', Token.SUSDE)
    PENDLE_SUSDE_LPT_SEPT_EXPIRY = ('pendle_effective_susde_sep_lpt_held', 'Pendle sUSDe LPT (Sept expiry)', Token.SUSDE)
    PENDLE_SUSDE_YT_SEPT_EXPIRY = ('pendle_susde_sep_yt_held', 'Pendle sUSDe YT (Sept expiry)', Token.SUSDE)
    PENDLE_ENA_LPT = ('pendle_effective_ena_lpt_held', 'Pendle ENA LPT', Token.ENA)
    PENDLE_ENA_YT = ('pendle_ena_yt_held', 'Pendle ENA YT', Token.ENA)
    PENDLE_ARBITRUM_USDE_LPT = ('pendle_arbtrium_effective_lpt_bal', 'Pendle Arbitrum USDe LPT')
    PENDLE_ARBITRUM_USDE_YT = ('pendle_arbtrium_yt_bal', 'Pendle Arbitrum USDe YT')
    PENDLE_KARAK_USDE_LPT = ('pendle_karak_usde_lpt_held', 'Pendle Karak USDe LPT')
    PENDLE_KARAK_USDE_YT = ('pendle_karak_usde_yt_held', 'Pendle Karak USDe YT')
    PENDLE_KARAK_SUSDE_LPT = ('pendle_karak_susde_lpt_held', 'Pendle Karak sUSDe LPT', Token.SUSDE)
    PENDLE_KARAK_SUSDE_YT = ('pendle_karak_susde_yt_held', 'Pendle Karak sUSDe YT', Token.SUSDE)
    PENDLE_MANTLE_USDE_LPT = ('pendle_mantle_effective_lpt_bal', 'Pendle Mantle USDe LPT')
    PENDLE_MANTLE_USDE_YT = ('pendle_mantle_yt_bal', 'Pendle Mantle USDe YT')
    PENDLE_ZIRCUIT_USDE_LPT = ('pendle_effective_zircuit_usde_lpt_held', 'Pendle Zircuit USDe LPT')
    PENDLE_ZIRCUIT_USDE_YT = ('pendle_zircuit_usde_yt_held', 'Pendle Zircuit USDe YT')

    # Stake DAO
    STAKEDAO_SUSDE_JULY_LPT = ('stakedao_susde_july_effective_lpt_held', 'Stake DAO sUSDe July LPT', Token.SUSDE)
    STAKEDAO_SUSDE_SEPT_LPT = ('stakedao_susde_sept_effective_lpt_held', 'Stake DAO sUSDe Sept LPT', Token.SUSDE)
    STAKEDAO_USDE_JULY_LPT = ('stakedao_usde_july_effective_lpt_held', 'Stake DAO USDe July LPT', Token.USDE)
    
    #PENPIE 
    PENPIE_SUSDE_JULY_LPT=('penpie_susde_july_effective_lpt_held', 'PENPIE sUSDe July LPT', Token.SUSDE)
    PENPIE_Karak_sUSDe_26SEP2024_LPT= ('PENPIE_Karak_sUSDe_26SEP2024_effective_lpt_held', 'Karak_sUSDe_26SEP2024', Token.SUSDE)
    PENPIE_Karak_USDE_26SEP2024_LPT= ('PENPIE_Karak_USDE_26SEP2024_effective_lpt_held', 'Karak_USDE_26SEP2024', Token.USDE)
    PENPIE_sUSDe25APR2024_LPT= ('PENPIE_sUSDe25APR2024_effective_lpt_held', 'sUSDe25APR2024', Token.SUSDE)
    PENPIE_sUSDe26SEP2024_LPT= ('PENPIE_sUSDe26SEP2024_effective_lpt_held', 'sUSDe26SEP2024', Token.SUSDE)
    PENPIE_USDe25JUL2024_LPT= ('PENPIE_USDe25JUL2024_effective_lpt_held', 'USDe25JUL2024', Token.USDE)
    PENPIE_Zircuit_USDe27JUN2024_LPT= ('PENPIE_Zircuit_USDe27JUN2024_effective_lpt_held', 'Zircuit_USDe27JUN2024', Token.USDE)
    PENPIE_ENA29AUG2024_LPT= ('PENPIE_ENA29AUG2024_effective_lpt_held', 'ENA29AUG2024', Token.ENA)
    PENPIE_USDE_ARB_AUG2024_LPT= ('PENPIE_USDE_ARB_AUG2024_effective_lpt_held', 'USDE_ARB_AUG2024', Token.USDE)
    PENPIE_USDe_24OCT2024_LPT=('PENPIE_USDe_24OCT202_effective_lpt_held4','USDe_24OCT2024',Token.USDE)
    PENPIE_ENA_31OCT2024_LPT=('PENPIE_ENA_31OCT2024_effective_lpt_held','ENA_31OCT2024',Token.ENA)
    PENPIE_rsUSDe_26SEP2024_LPT =('PENPIE_rsUSDe_26SEP2024_effective_lpt_held','rsUSDe_26SEP2024',Token.USDE)
    PENPIE_USDe_26DEC2024_LPT=('PENPIE_USDe_26DEC2024_effective_lpt_held','USDe_26DEC2024',Token.USDE)
    PENPIE_sUSDE_26DEC2024_LPT=('PENPIE_sUSDE_26DEC2024_effective_lpt_held','sUSDE_26DEC2024',Token.SUSDE)
    PENPIE_sUSDE_24OCT2024_LPT=('PENPIE_sUSDE_24OCT2024_effective_lpt_held','sUSDE_24OCT2024',Token.SUSDE)
    PENPIE_rsENA_26SEP2024_LPT =('PENPIE_rsENA_26SEP2024_effective_lpt_held','rsENA_26SEP2024',Token.ENA)

    # EQUILIBRIA
    EQUILIBRIA_SUSDE_SEPT_LPT = ('equilibria_susde_sept_effective_lpt_held', 'Equilibria sUSDe Sept LPT', Token.SUSDE)
    EQUILIBRIA_Karak_SUSDE_SEPT_SEPT = ('equilibria_karak_susde_sept_effective_lpt_held', 'Equilibria Karak sUSDe Sept LPT', Token.SUSDE)
    EQUILIBRIA_Karak_USDE_SEPT_LPT = ('equilibria_karak_usde_sept_effective_lpt_held', 'Equilibria Karak USDe Sept LPT', Token.USDE)
    EQUILIBRIA_Zircuit_USDE_AUG_LPT = ('equilibria_zircuit_usde_aug_effective_lpt_held', 'Equilibria Zircuit USDe Aug LPT', Token.USDE)
    EQUILIBRIA_rUSDE_SEPT_LPT = ('equilibria_rusde_sept_effective_lpt_held', 'Equilibria rUSDe Sept LPT')
    EQUILIBRIA_USDE_LPT_EXPIRY = ('equilibria_usde_lpt_expiry_effective_lpt_held', 'Equilibria USDe LPT Expiry', Token.USDE)
    EQUILIBRIA_SUSDE_APR_EXPIRY = ('equilibria_susde_apr_expiry_effective_lpt_held', 'Equilibria sUSDe Apr Expiry', Token.SUSDE)
    
    # Term Finance
    TERM_SUSDE = ('term_susde_held', 'Term Finance sUSDe', Token.SUSDE)

    # Synthetix
    SYNTHETIX_USDE_LP = ('synthetix_usde_arb_lp_bal', 'Synthetix V3 Arbitrum USDe LP', Token.USDE)

    # Lendle
    LENDLE_USDE_LPT = ('lendle_usde_lpt_bal', 'Lendle Mantle USDe LPT', Token.USDE)
    
    # Lyra
    LYRA_SUSDE_BULL_MAINNET = ("lyra_susde_bull_mainnet", "Lyra sUSDe Bull Vault Mainnet", Token.SUSDE)
    LYRA_SUSDE_BULL_ARBITRUM = ("lyra_susde_bull_arbitrum", "Lyra sUSDe Bull Vault Arbitrum", Token.SUSDE)
    # Velodrome
    VELODROME_MODE_USDE = ('velodrome_mode_usde', 'Velodrome Mode USDe', Token.USDE)
    VELODROME_MODE_SUSDE = ('velodrome_mode_susde', 'Velodrome Mode sUSDe', Token.SUSDE)
    # Ambient
    AMBIENT_SCROLL_LP = ('ambient_usde_scroll_lp_bal', 'Ambient Scroll LP', Token.USDE)
    
    # Nuri
    NURI_USDE_LP = ('nuri_usde_lp_bal', 'Nuri USDe LP', Token.USDE)

    # Merchant Moe
    MERCHANT_MOE_METH_USDE_LBT = ('merchant_moe_in_range_lbt_liq_held', "Merchant Moe mETH/USDe Liquidity Book Token")
    # Rho Markets
    RHO_MARKETS_USDE_LP = ('rho_markets_usde_scroll_lp_bal', 'Rho Markets Scroll USDe LP', Token.USDE)
    # Ramses
    RAMSES_USDE_LP = ('ramses_usde_lp_bal', 'Ramses USDe LP', Token.USDE)

<<<<<<< HEAD
    # Radiant
    RADIANT_USDE_CORE_ARBITRUM = ('radiant_usde_arb', 'Radiant USDE Lending', Token.USDE)
=======
    # Splice
    SPLICE_USDE_YT = ('splice_usde_yt', 'Splice USDe YT', Token.USDE)
    SPLICE_USDE_LPT = ('splice_usde_lpt', 'Splice USDe LPT', Token.USDE)
    SPLICE_SUSDE_YT = ('splice_susde_yt', 'Splice SUSDe YT', Token.SUSDE)
    SPLICE_SUSDE_LPT = ('splice_susde_lpt', 'Splice SUSDu LPT', Token.SUSDE)
>>>>>>> 1f4e9b61
    
    # GMX
    GMX_USDE_POSITIONS = ('gmx_usde_positions', 'GMX USDe Positions', Token.USDE)
    GMX_USDE_USDC_LP = ('gmx_usde_usdc_aug', 'GMX USDe/USDc LP', Token.USDE)
    GMX_WSTETH_USDE_LP = ('gmx_wsteth_usde_aug', 'GMX wstETH/USDe LP', Token.USDE)
    
    # CURVE
    CURVE_ETHEREUM_USDE_BORROWERS = ('curve_ethereum_usde_borrowers', 'Curve.fi Ethereum USDe Borrowers', Token.USDE)
    CURVE_ETHEREUM_SUSDE_BORROWERS = ('curve_ethereum_susde_borrowers', 'Curve.fi Ethereum sUSDe Borrowers', Token.SUSDE)

    def __init__(self, column_name: str, description: str, token: Token = Token.USDE):
        self.column_name = column_name
        self.description = description
        self.token = token
    
    def get_column_name(self) -> str:
        return self.column_name

    def get_description(self) -> str:
        return self.description

    def get_token(self) -> Token:
        return self.token<|MERGE_RESOLUTION|>--- conflicted
+++ resolved
@@ -86,16 +86,14 @@
     # Ramses
     RAMSES_USDE_LP = ('ramses_usde_lp_bal', 'Ramses USDe LP', Token.USDE)
 
-<<<<<<< HEAD
     # Radiant
     RADIANT_USDE_CORE_ARBITRUM = ('radiant_usde_arb', 'Radiant USDE Lending', Token.USDE)
-=======
+
     # Splice
     SPLICE_USDE_YT = ('splice_usde_yt', 'Splice USDe YT', Token.USDE)
     SPLICE_USDE_LPT = ('splice_usde_lpt', 'Splice USDe LPT', Token.USDE)
     SPLICE_SUSDE_YT = ('splice_susde_yt', 'Splice SUSDe YT', Token.SUSDE)
     SPLICE_SUSDE_LPT = ('splice_susde_lpt', 'Splice SUSDu LPT', Token.SUSDE)
->>>>>>> 1f4e9b61
     
     # GMX
     GMX_USDE_POSITIONS = ('gmx_usde_positions', 'GMX USDe Positions', Token.USDE)
