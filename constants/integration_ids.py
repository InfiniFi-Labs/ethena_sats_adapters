--- conflicted
+++ resolved
@@ -58,11 +58,9 @@
     # Synthetix
     SYNTHETIX_USDE_LP = ('synthetix_usde_arb_lp_bal', 'Synthetix V3 Arbitrum USDe LP', Token.USDE)
 
-<<<<<<< HEAD
     # Lyra
     LYRA_SUSDE_BULL_MAINNET = ("lyra_susde_bull_mainnet", "Lyra sUSDe Bull Vault Mainnet", Token.SUSDE)
     LYRA_SUSDE_BULL_ARBITRUM = ("lyra_susde_bull_arbitrum", "Lyra sUSDe Bull Vault Arbitrum", Token.SUSDE)
-=======
     # Velodrome
     VELODROME_MODE_USDE = ('velodrome_mode_usde', 'Velodrome Mode USDe', Token.USDE)
     VELODROME_MODE_SUSDE = ('velodrome_mode_susde', 'Velodrome Mode sUSDe', Token.SUSDE)
@@ -74,7 +72,6 @@
 
     # Merchant Moe
     MERCHANT_MOE_METH_USDE_LBT = ('merchant_moe_in_range_lbt_liq_held', "Merchant Moe mETH/USDe Liquidity Book Token")
->>>>>>> 5ebce5a2
 
     def __init__(self, column_name: str, description: str, token: Token = Token.USDE):
         self.column_name = column_name
