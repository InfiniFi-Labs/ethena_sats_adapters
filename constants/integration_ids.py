from enum import Enum

from constants.integration_token import Token


class IntegrationID(Enum):
    EXAMPLE = ('example', 'Example', Token.USDE)
    PENDLE_USDE_LPT = ('pendle_effective_lpt_held', 'Pendle USDe LPT')
    PENDLE_USDE_YT = ('pendle_yt_held', 'Pendle USDe YT')
    PENDLE_SUSDE_LPT_APRIL_EXPIRY = ('pendle_effective_susde_apr_lpt_held', 'Pendle sUSDe LPT (April expiry)', Token.SUSDE)
    PENDLE_SUSDE_YT_APRIL_EXPIRY = ('pendle_susde_apr_yt_held', 'Pendle sUSDe YT (April expiry)', Token.SUSDE)
    PENDLE_SUSDE_LPT_JULY_EXPIRY = ('pendle_effective_susde_jul_lpt_held', 'Pendle sUSDe LPT (July expiry)', Token.SUSDE)
    PENDLE_SUSDE_YT_JULY_EXPIRY = ('pendle_susde_jul_yt_held', 'Pendle sUSDe YT (July expiry)', Token.SUSDE)
    PENDLE_SUSDE_LPT_SEPT_EXPIRY = ('pendle_effective_susde_sep_lpt_held', 'Pendle sUSDe LPT (Sept expiry)', Token.SUSDE)
    PENDLE_SUSDE_YT_SEPT_EXPIRY = ('pendle_susde_sep_yt_held', 'Pendle sUSDe YT (Sept expiry)', Token.SUSDE)
    PENDLE_ENA_LPT = ('pendle_effective_ena_lpt_held', 'Pendle ENA LPT', Token.ENA)
    PENDLE_ENA_YT = ('pendle_ena_yt_held', 'Pendle ENA YT', Token.ENA)
    PENDLE_ARBITRUM_USDE_LPT = ('pendle_arbtrium_effective_lpt_bal', 'Pendle Arbitrum USDe LPT')
    PENDLE_ARBITRUM_USDE_YT = ('pendle_arbtrium_yt_bal', 'Pendle Arbitrum USDe YT')
    PENDLE_KARAK_USDE_LPT = ('pendle_karak_usde_lpt_held', 'Pendle Karak USDe LPT')
    PENDLE_KARAK_USDE_YT = ('pendle_karak_usde_yt_held', 'Pendle Karak USDe YT')
    PENDLE_KARAK_SUSDE_LPT = ('pendle_karak_susde_lpt_held', 'Pendle Karak sUSDe LPT', Token.SUSDE)
    PENDLE_KARAK_SUSDE_YT = ('pendle_karak_susde_yt_held', 'Pendle Karak sUSDe YT', Token.SUSDE)
    PENDLE_MANTLE_USDE_LPT = ('pendle_mantle_effective_lpt_bal', 'Pendle Mantle USDe LPT')
    PENDLE_MANTLE_USDE_YT = ('pendle_mantle_yt_bal', 'Pendle Mantle USDe YT')
    PENDLE_ZIRCUIT_USDE_LPT = ('pendle_effective_zircuit_usde_lpt_held', 'Pendle Zircuit USDe LPT')
    PENDLE_ZIRCUIT_USDE_YT = ('pendle_zircuit_usde_yt_held', 'Pendle Zircuit USDe YT')

    # Stake DAO
    STAKEDAO_SUSDE_JULY_LPT = ('stakedao_susde_july_effective_lpt_held', 'Stake DAO sUSDe July LPT', Token.SUSDE)
    STAKEDAO_SUSDE_SEPT_LPT = ('stakedao_susde_sept_effective_lpt_held', 'Stake DAO sUSDe Sept LPT', Token.SUSDE)
    STAKEDAO_USDE_JULY_LPT = ('stakedao_usde_july_effective_lpt_held', 'Stake DAO USDe July LPT', Token.USDE)
    
    #PENPIE 
    PENPIE_SUSDE_JULY_LPT=('penpie_susde_july_effective_lpt_held', 'PENPIE sUSDe July LPT', Token.SUSDE)
    PENPIE_Karak_sUSDe_26SEP2024_LPT= ('PENPIE_Karak_sUSDe_26SEP2024_effective_lpt_held', 'Karak_sUSDe_26SEP2024', Token.SUSDE)
    PENPIE_Karak_USDE_26SEP2024_LPT= ('PENPIE_Karak_USDE_26SEP2024_effective_lpt_held', 'Karak_USDE_26SEP2024', Token.USDE)
    PENPIE_sUSDe25APR2024_LPT= ('PENPIE_sUSDe25APR2024_effective_lpt_held', 'sUSDe25APR2024', Token.SUSDE)
    PENPIE_sUSDe26SEP2024_LPT= ('PENPIE_sUSDe26SEP2024_effective_lpt_held', 'sUSDe26SEP2024', Token.SUSDE)
    PENPIE_USDe25JUL2024_LPT= ('PENPIE_USDe25JUL2024_effective_lpt_held', 'USDe25JUL2024', Token.USDE)
    PENPIE_Zircuit_USDe27JUN2024_LPT= ('PENPIE_Zircuit_USDe27JUN2024_effective_lpt_held', 'Zircuit_USDe27JUN2024', Token.USDE)
    PENPIE_ENA29AUG2024_LPT= ('PENPIE_ENA29AUG2024_effective_lpt_held', 'ENA29AUG2024', Token.ENA)
    PENPIE_USDE_ARB_AUG2024_LPT= ('PENPIE_USDE_ARB_AUG2024_effective_lpt_held', 'USDE_ARB_AUG2024', Token.USDE)
    PENPIE_USDe_24OCT2024_LPT=('PENPIE_USDe_24OCT202_effective_lpt_held4','USDe_24OCT2024',Token.USDE)
    PENPIE_ENA_31OCT2024_LPT=('PENPIE_ENA_31OCT2024_effective_lpt_held','ENA_31OCT2024',Token.ENA)
    PENPIE_rsUSDe_26SEP2024_LPT =('PENPIE_rsUSDe_26SEP2024_effective_lpt_held','rsUSDe_26SEP2024',Token.USDE)
    PENPIE_USDe_26DEC2024_LPT=('PENPIE_USDe_26DEC2024_effective_lpt_held','USDe_26DEC2024',Token.USDE)
    PENPIE_sUSDE_26DEC2024_LPT=('PENPIE_sUSDE_26DEC2024_effective_lpt_held','sUSDE_26DEC2024',Token.SUSDE)
    PENPIE_sUSDE_24OCT2024_LPT=('PENPIE_sUSDE_24OCT2024_effective_lpt_held','sUSDE_24OCT2024',Token.SUSDE)
    PENPIE_rsENA_26SEP2024_LPT =('PENPIE_rsENA_26SEP2024_effective_lpt_held','rsENA_26SEP2024',Token.ENA)

    # EQUILIBRIA
    EQUILIBRIA_SUSDE_SEPT_LPT = ('equilibria_susde_sept_effective_lpt_held', 'Equilibria sUSDe Sept LPT', Token.SUSDE)
    EQUILIBRIA_Karak_SUSDE_SEPT_SEPT = ('equilibria_karak_susde_sept_effective_lpt_held', 'Equilibria Karak sUSDe Sept LPT', Token.SUSDE)
    EQUILIBRIA_Karak_USDE_SEPT_LPT = ('equilibria_karak_usde_sept_effective_lpt_held', 'Equilibria Karak USDe Sept LPT', Token.USDE)
    EQUILIBRIA_Zircuit_USDE_AUG_LPT = ('equilibria_zircuit_usde_aug_effective_lpt_held', 'Equilibria Zircuit USDe Aug LPT', Token.USDE)
    EQUILIBRIA_rUSDE_SEPT_LPT = ('equilibria_rusde_sept_effective_lpt_held', 'Equilibria rUSDe Sept LPT')
    EQUILIBRIA_USDE_LPT_EXPIRY = ('equilibria_usde_lpt_expiry_effective_lpt_held', 'Equilibria USDe LPT Expiry', Token.USDE)
    EQUILIBRIA_SUSDE_APR_EXPIRY = ('equilibria_susde_apr_expiry_effective_lpt_held', 'Equilibria sUSDe Apr Expiry', Token.SUSDE)
    
    # Term Finance
    TERM_SUSDE = ('term_susde_held', 'Term Finance sUSDe', Token.SUSDE)

    # Synthetix
    SYNTHETIX_USDE_LP = ('synthetix_usde_arb_lp_bal', 'Synthetix V3 Arbitrum USDe LP', Token.USDE)

    # Lendle
    LENDLE_USDE_LPT = ('lendle_usde_lpt_bal', 'Lendle Mantle USDe LPT', Token.USDE)
    
    # Lyra
    LYRA_SUSDE_BULL_MAINNET = ("lyra_susde_bull_mainnet", "Lyra sUSDe Bull Vault Mainnet", Token.SUSDE)
    LYRA_SUSDE_BULL_ARBITRUM = ("lyra_susde_bull_arbitrum", "Lyra sUSDe Bull Vault Arbitrum", Token.SUSDE)
    # Velodrome
    VELODROME_MODE_USDE = ('velodrome_mode_usde', 'Velodrome Mode USDe', Token.USDE)
    VELODROME_MODE_SUSDE = ('velodrome_mode_susde', 'Velodrome Mode sUSDe', Token.SUSDE)
    # Ambient
    AMBIENT_SCROLL_LP = ('ambient_usde_scroll_lp_bal', 'Ambient Scroll LP', Token.USDE)
    
    # Nuri
    NURI_USDE_LP = ('nuri_usde_lp_bal', 'Nuri USDe LP', Token.USDE)

    # Merchant Moe
    MERCHANT_MOE_METH_USDE_LBT = ('merchant_moe_in_range_lbt_liq_held', "Merchant Moe mETH/USDe Liquidity Book Token")
    # Rho Markets
    RHO_MARKETS_USDE_LP = ('rho_markets_usde_scroll_lp_bal', 'Rho Markets Scroll USDe LP', Token.USDE)

<<<<<<< HEAD
    # Splice
    SPLICE_USDE_YT = ('splice_usde_yt', 'Splice USDe YT', Token.USDE)
    SPLICE_USDE_LPT = ('splice_usde_lpt', 'Splice USDe LPT', Token.USDE)
    SPLICE_SUSDE_YT = ('splice_susde_yt', 'Splice SUSDe YT', Token.SUSDE)
    SPLICE_SUSDE_LPT = ('splice_susde_lpt', 'Splice SUSDu LPT', Token.SUSDE)
=======
    # GMX
    GMX_USDE_POSITIONS = ('gmx_usde_positions', 'GMX USDe Positions', Token.USDE)
    GMX_USDE_USDC_LP = ('gmx_usde_usdc_aug', 'GMX USDe/USDc LP', Token.USDE)
    GMX_WSTETH_USDE_LP = ('gmx_wsteth_usde_aug', 'GMX wstETH/USDe LP', Token.USDE)
>>>>>>> d6f9d51e

    def __init__(self, column_name: str, description: str, token: Token = Token.USDE):
        self.column_name = column_name
        self.description = description
        self.token = token
    def get_column_name(self) -> str:
        return self.column_name

    def get_description(self) -> str:
        return self.description

    def get_token(self) -> Token:
        return self.token<|MERGE_RESOLUTION|>--- conflicted
+++ resolved
@@ -84,18 +84,16 @@
     # Rho Markets
     RHO_MARKETS_USDE_LP = ('rho_markets_usde_scroll_lp_bal', 'Rho Markets Scroll USDe LP', Token.USDE)
 
-<<<<<<< HEAD
     # Splice
     SPLICE_USDE_YT = ('splice_usde_yt', 'Splice USDe YT', Token.USDE)
     SPLICE_USDE_LPT = ('splice_usde_lpt', 'Splice USDe LPT', Token.USDE)
     SPLICE_SUSDE_YT = ('splice_susde_yt', 'Splice SUSDe YT', Token.SUSDE)
     SPLICE_SUSDE_LPT = ('splice_susde_lpt', 'Splice SUSDu LPT', Token.SUSDE)
-=======
+    
     # GMX
     GMX_USDE_POSITIONS = ('gmx_usde_positions', 'GMX USDe Positions', Token.USDE)
     GMX_USDE_USDC_LP = ('gmx_usde_usdc_aug', 'GMX USDe/USDc LP', Token.USDE)
     GMX_WSTETH_USDE_LP = ('gmx_wsteth_usde_aug', 'GMX wstETH/USDe LP', Token.USDE)
->>>>>>> d6f9d51e
 
     def __init__(self, column_name: str, description: str, token: Token = Token.USDE):
         self.column_name = column_name
