--- conflicted
+++ resolved
@@ -55,11 +55,9 @@
 
     RATEX_EXAMPLE_PTS = ("ratex_example_pts", SummaryColumnType.ETHENA_PTS)
 
-<<<<<<< HEAD
     FIVA_EXAMPLE_PTS = ("fiva_example_pts", SummaryColumnType.ETHENA_PTS)
-=======
+
     STONFI_USDE_PTS = ("stonfi_usde_pts", SummaryColumnType.ETHENA_PTS)
->>>>>>> 093638b9
 
     VENUS_SUSDE_PTS = ("venus_susde_pts", SummaryColumnType.ETHENA_PTS)
 
