--- conflicted
+++ resolved
@@ -61,12 +61,10 @@
 
     VENUS_SUSDE_PTS = ("venus_susde_pts", SummaryColumnType.ETHENA_PTS)
 
-<<<<<<< HEAD
     INFINIFI_IUSD_PTS = ("infinifi_iusd_pts", SummaryColumnType.ETHENA_PTS)
     INFINIFI_SIUSD_PTS = ("infinifi_siusd_pts", SummaryColumnType.ETHENA_PTS)
     INFINIFI_LIUSD_PTS = ("infinifi_liusd_pts", SummaryColumnType.ETHENA_PTS)
     
-=======
     # EVAA Protocol
     EVAA_USDE_PTS = ("evaa_usde_pts", SummaryColumnType.ETHENA_PTS)
     EVAA_SUSDE_PTS = ("evaa_susde_pts", SummaryColumnType.ETHENA_PTS)
@@ -74,7 +72,6 @@
     # Sentiment
     SENTIMENT_USDE_PTS = ("sentiment_usde_pts", SummaryColumnType.ETHENA_PTS)
 
->>>>>>> 48d5d157
     def __init__(self, column_name: str, col_type: SummaryColumnType):
         self.column_name = column_name
         self.col_type = col_type
