--- conflicted
+++ resolved
@@ -9,10 +9,5 @@
     BLAST = "Blast"
     SCROLL = "Scroll"
     MODE = "Mode"
-<<<<<<< HEAD
-    FRAXTAL = "Fraxtal"
     OPTIMISM = "Optimism"
-    Lyra = "Lyra"
-=======
-    OPTIMISM = "Optimism"
->>>>>>> 23919905
+    Lyra = "Lyra"