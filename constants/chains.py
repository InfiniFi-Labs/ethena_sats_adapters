--- conflicted
+++ resolved
@@ -13,9 +13,6 @@
     LYRA = "Lyra"
     SWELL = "Swell"
     SOLANA = "Solana"
-<<<<<<< HEAD
     APTOS = "Aptos"
-=======
     BASE = "Base"
-    SEPOLIA = "Sepolia"
->>>>>>> fafa5881
+    SEPOLIA = "Sepolia"