from enum import Enum


class Chain(Enum):
    ETHEREUM = "Ethereum"
    ARBITRUM = "Arbitrum"
    FRAXTAL = "Fraxtal"
    MANTLE = "Mantle"
    BLAST = "Blast"
    SCROLL = "Scroll"
    MODE = "Mode"
    OPTIMISM = "Optimism"
    LYRA = "Lyra"
    SWELL = "Swell"
    SOLANA = "Solana"
    APTOS = "Aptos"
    BASE = "Base"
<<<<<<< HEAD
    SEPOLIA = "Sepolia"
    TON = "Ton"
=======
    APTOS = "Aptos"
    SEPOLIA = "Sepolia"
>>>>>>> 1ab204ac
<|MERGE_RESOLUTION|>--- conflicted
+++ resolved
@@ -15,10 +15,5 @@
     SOLANA = "Solana"
     APTOS = "Aptos"
     BASE = "Base"
-<<<<<<< HEAD
     SEPOLIA = "Sepolia"
-    TON = "Ton"
-=======
-    APTOS = "Aptos"
-    SEPOLIA = "Sepolia"
->>>>>>> 1ab204ac
+    TON = "Ton"